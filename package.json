--- conflicted
+++ resolved
@@ -1,10 +1,6 @@
 {
     "name": "mesh-ioc",
-<<<<<<< HEAD
-    "version": "1.1.2",
-=======
     "version": "1.2.0",
->>>>>>> ecb0446f
     "description": "Mesh: Powerful and Lightweight IoC Library",
     "main": "out/main/index.js",
     "types": "out/main/index.d.ts",
